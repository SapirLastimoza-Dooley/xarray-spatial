--- conflicted
+++ resolved
@@ -27,15 +27,6 @@
       :target: https://github.com/makepath/xarray-spatial/blob/master/examples
    ---
    .. image:: _static/img/0-1.png
-<<<<<<< HEAD
-      :target: https://github.com/makepath/xarray-spatial/blob/master/examples/user_guide/2_Proximity.ipynb
-   ---
-   .. image:: _static/img/0-2.png
-      :target: https://github.com/makepath/xarray-spatial/blob/master/examples/user_guide/2_Proximity.ipynb
-   ---
-   .. image:: _static/img/0-3.png
-      :target: https://github.com/makepath/xarray-spatial/blob/master/examples/user_guide/2_Proximity.ipynb
-=======
       :target: user_guide/proximity.html
    ---
    .. image:: _static/img/0-2.png
@@ -43,24 +34,11 @@
    ---
    .. image:: _static/img/0-3.png
       :target: user_guide/proximity.html
->>>>>>> 74cdecd2
    ---
    .. image:: _static/img/0-4.png
       :target: https://github.com/makepath/xarray-spatial/blob/master/examples/pharmacy-deserts.ipynb
    ---
    .. image:: _static/img/1-0.png
-<<<<<<< HEAD
-      :target: https://github.com/makepath/xarray-spatial/blob/master/examples/user_guide/1_Surface.ipynb
-   ---
-   .. image:: _static/img/1-1.png
-      :target: https://github.com/makepath/xarray-spatial/blob/master/examples/user_guide/1_Surface.ipynb
-   ---
-   .. image:: _static/img/1-2.png
-      :target: https://github.com/makepath/xarray-spatial/blob/master/examples/user_guide/1_Surface.ipynb
-   ---
-   .. image:: _static/img/1-3.png
-      :target: https://github.com/makepath/xarray-spatial/blob/master/examples/user_guide/1_Surface.ipynb
-=======
       :target: user_guide/surface.html
    ---
    .. image:: _static/img/1-1.png
@@ -71,24 +49,11 @@
    ---
    .. image:: _static/img/1-3.png
       :target: user_guide/surface.html
->>>>>>> 74cdecd2
    ---
    .. image:: _static/img/1-4.png
       :target: https://github.com/makepath/xarray-spatial/blob/master/examples/pharmacy-deserts.ipynb
    ---
    .. image:: _static/img/2-0.png
-<<<<<<< HEAD
-      :target: https://github.com/makepath/xarray-spatial/blob/master/examples/user_guide/1_Surface.ipynb
-   ---
-   .. image:: _static/img/2-1.png
-      :target: https://github.com/makepath/xarray-spatial/blob/master/examples/user_guide/8_Remote_Sensing.ipynb
-   ---
-   .. image:: _static/img/2-2.png
-      :target: https://github.com/makepath/xarray-spatial/blob/master/examples/user_guide/8_Remote_Sensing.ipynb
-   ---
-   .. image:: _static/img/2-3.png
-      :target: https://github.com/makepath/xarray-spatial/blob/master/examples/user_guide/5_Classification.ipynb
-=======
       :target: user_guide/surface.html
    ---
    .. image:: _static/img/2-1.png
@@ -99,7 +64,6 @@
    ---
    .. image:: _static/img/2-3.png
       :target: user_guide/classification.html
->>>>>>> 74cdecd2
    ---
    .. image:: _static/img/2-4.png
       :target: https://github.com/makepath/xarray-spatial/blob/master/examples/pharmacy-deserts.ipynb
@@ -111,11 +75,7 @@
       :target: https://github.com/makepath/xarray-spatial/blob/master/examples
    ---
    .. image:: _static/img/3-2.png
-<<<<<<< HEAD
-      :target: https://github.com/makepath/xarray-spatial/blob/master/examples/user_guide/5_Classification.ipynb
-=======
       :target: user_guide/classification.html
->>>>>>> 74cdecd2
    ---
    .. image:: _static/img/3-3.png
       :target: https://github.com/makepath/xarray-spatial/blob/master/examples/pharmacy-deserts.ipynb
@@ -127,15 +87,6 @@
       :target: https://github.com/makepath/xarray-spatial/blob/master/examples/Path-finding_City-of-Austin-Road-Network.ipynb
    ---
    .. image:: _static/img/4-1.png
-<<<<<<< HEAD
-      :target: https://github.com/makepath/xarray-spatial/blob/master/examples/user_guide/1_Surface.ipynb#Hillshade
-   ---
-   .. image:: _static/img/4-2.png
-      :target: https://github.com/makepath/xarray-spatial/blob/master/examples/user_guide/1_Surface.ipynb#Hillshade
-   ---
-   .. image:: _static/img/4-3.png
-      :target: https://github.com/makepath/xarray-spatial/blob/master/examples/user_guide/1_Surface.ipynb#Slope
-=======
       :target: user_guide/surface.html#Hillshade
    ---
    .. image:: _static/img/4-2.png
@@ -143,23 +94,15 @@
    ---
    .. image:: _static/img/4-3.png
       :target: user_guide/surface.html#Slope
->>>>>>> 74cdecd2
    ---
    .. image:: _static/img/4-4.png
       :target: https://github.com/makepath/xarray-spatial/blob/master/examples/pharmacy-deserts.ipynb#Create-a-%22Distance-to-Nearest-Pharmacy%22-Layer-&-Classify-into-5-Groups
 
 .. toctree::
-<<<<<<< HEAD
-   :maxdepth: 3
-=======
    :maxdepth: 1
->>>>>>> 74cdecd2
    :hidden:
    :titlesonly:
 
    getting_started/index
-<<<<<<< HEAD
-=======
    user_guide/index
->>>>>>> 74cdecd2
    reference/index