--- conflicted
+++ resolved
@@ -69,9 +69,6 @@
 
     return out
 
-<<<<<<< HEAD
-def quantile(agg, k=4, name='quantile'):
-=======
 
 def reclassify(agg, bins, new_values, name='reclassify',
                nodata=np.nan, dtype=np.float32):
@@ -111,7 +108,6 @@
 
 
 def quantile(agg, k=4, name='quantile', ignore_vals=tuple()):
->>>>>>> 6fb84d28
     """
     Calculates the quantiles for an array
 
