--- conflicted
+++ resolved
@@ -35,7 +35,6 @@
     -------
     convolve_agg : numpy.ndarray
         2D array representation of the impulse function.
-<<<<<<< HEAD
     
     Examples
     --------
@@ -79,45 +78,6 @@
         [12. 24. 30. 30. 34. 30. 16.]
         [16. 22. 30. 30. 30. 24. 16.]
         [ 0. 16. 16. 16. 16. 16.  0.]]
-=======
-        All other input attributes are preserverd.
-
-    Examples:
-    ----------
-    Imports
-    >>> import numpy as np
-    >>> import xarray as xr
-    >>> from xrspatial import convolution, focal
-
-    Create Data Array
-    >>> agg = xr.DataArray(np.array([[0, 0, 0, 0, 0, 0, 0],
-    >>>                              [0, 0, 2, 4, 0, 8, 0],
-    >>>                              [0, 2, 2, 4, 6, 8, 0],
-    >>>                              [0, 4, 4, 4, 6, 8, 0],
-    >>>                              [0, 6, 6, 6, 6, 8, 0],
-    >>>                              [0, 8, 8, 8, 8, 8, 0],
-    >>>                              [0, 0, 0, 0, 0, 0, 0]]),
-    >>>                     dims = ["lat", "lon"],
-    >>>                     attrs = dict(res = 1))
-    >>> height, width = agg.shape
-    >>> _lon = np.linspace(0, width - 1, width)
-    >>> _lat = np.linspace(0, height - 1, height)
-    >>> agg["lon"] = _lon
-    >>> agg["lat"] = _lat
-
-        Create Kernel
-    >>> kernel = focal.circle_kernel(1, 1, 1)
-
-        Create Convolution Data Array
-    >>> print(convolution.convolve_2d(agg, kernel))
-    [[ 0.  0.  4.  8.  0. 16.  0.]
-     [ 0.  4.  8. 10. 18. 16. 16.]
-     [ 4.  8. 14. 20. 24. 30. 16.]
-     [ 8. 16. 20. 24. 30. 30. 16.]
-     [12. 24. 30. 30. 34. 30. 16.]
-     [16. 22. 30. 30. 30. 24. 16.]
-     [ 0. 16. 16. 16. 16. 16.  0.]]
->>>>>>> 74cdecd2
     """
     # Don't allow padding on (1, 1) kernel
     if (kernel.shape[0] == 1 and kernel.shape[1] == 1):
